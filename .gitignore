# IDEs and editors.

nbproject/
.idea/
*.swp

# Generated files and directories.

**/*odb\.cxx
**/*odb\.hxx
**/*odb\.ixx
**/*odb\.sql

**/gen-cpp/
**/gen-js/
<<<<<<< HEAD
**/gen-java/
=======
**/gen-java/

# Other

/build*/
>>>>>>> 95c7aad9
<|MERGE_RESOLUTION|>--- conflicted
+++ resolved
@@ -13,12 +13,4 @@
 
 **/gen-cpp/
 **/gen-js/
-<<<<<<< HEAD
-**/gen-java/
-=======
-**/gen-java/
-
-# Other
-
-/build*/
->>>>>>> 95c7aad9
+**/gen-java/