--- conflicted
+++ resolved
@@ -55,13 +55,8 @@
     bpkg create --quiet --jobs $(nproc) cc \
     config.cxx=g++ \
     config.cc.coptions=-O3 \
-<<<<<<< HEAD
-    config.bin.rpath=/usr/local/lib \
-    config.install.root=/usr/local && \
-=======
     config.bin.rpath=/opt/odb_install/lib \
     config.install.root=/opt/odb_install && \
->>>>>>> 965a0018
     bpkg add https://pkg.cppget.org/1/beta --trust-yes && \
     bpkg fetch --trust-yes && \
     bpkg build odb --yes && \
@@ -82,11 +77,6 @@
     TEST_WORKSPACE=/CodeCompass/test_workspace \
     TEST_DB="sqlite:database=$TEST_WORKSPACE/cc_test.sqlite"
 
-<<<<<<< HEAD
-ENV PATH="$INSTALL_DIR/bin:/opt/odb/bin:$PATH"
-ENV CMAKE_PREFIX_PATH="/opt/odb:$PATH"
-=======
 ENV PATH="$INSTALL_DIR/bin:/opt/thrift_install/bin:/opt/odb_install/bin:$PATH"
 ENV CMAKE_PREFIX_PATH="/opt/thrift_install:/opt/odb_install:$CMAKE_PREFIX_PATH"
->>>>>>> 965a0018
 ENV LD_LIBRARY_PATH="$INSTALL_DIR/lib:$LD_LIBRARY_PATH"