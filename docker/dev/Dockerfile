--- conflicted
+++ resolved
@@ -1,7 +1,6 @@
 # CodeCompass development dependecies
 FROM ubuntu:bionic
 
-<<<<<<< HEAD
 RUN set -x && apt-get update -qq && \
   apt-get -y install \
   cmake make \
@@ -23,34 +22,11 @@
   libboost-log-dev \
   libboost-program-options-dev \
   libboost-regex-dev
-  
-RUN wget "http://www.apache.org/dyn/mirrors/mirrors.cgi?action=download&filename=thrift/0.13.0/thrift-0.13.0.tar.gz" -O /opt/thrift-0.13.0.tar.gz; \
-    tar -xf /opt/thrift-0.13.0.tar.gz -C /opt; \
-=======
-RUN set -x && apt-get update -qq \
-    && apt-get -y install \
-    cmake make \
-    llvm-7 clang-7 llvm-7-dev libclang-7-dev \
-    odb libodb-sqlite-dev libodb-pgsql-dev \
-    libsqlite3-dev \
-    default-jdk \
-    libssl1.0-dev \
-    libgraphviz-dev \
-    libmagic-dev \
-    libgit2-dev \
-    nodejs-dev node-gyp npm \
-    ctags \
-    libgtest-dev \
-    # Install boost libraries.
-    libboost-filesystem-dev \
-    libboost-log-dev \
-    libboost-program-options-dev \
-    libboost-regex-dev
+
 # Download the Thrift source code.
 ADD http://www.apache.org/dyn/mirrors/mirrors.cgi?action=download&filename=thrift/0.13.0/thrift-0.13.0.tar.gz /opt/thrift-0.13.0.tar.gz
 # Build Thrift
 RUN tar -xf /opt/thrift-0.13.0.tar.gz -C /opt; \
->>>>>>> 22be6a60
     cd /opt/thrift-0.13.0 && \
     ./configure \
     --silent --without-python                                        \
