#ifndef CC_MODEL_CPPEDGE_H
#define CC_MODEL_CPPEDGE_H

#include <memory>
#include <string>
#include <tuple>

#include <util/hash.h>

#include "cppnode.h"

namespace cc
{
namespace model
{

typedef std::uint64_t CppEdgeId;

#pragma db object
struct CppEdge
{
  /**
   * This enum has to be extended if a new type needed. It has the advantage
   * over a simple string that this way it can be ensured by convention that two
   * different modules don't use the same edge type.
   */
  enum Type {
    PROVIDE,
    USE
  };

  #pragma db id
  CppEdgeId id;

  #pragma db not_null
<<<<<<< HEAD
  std::shared_ptr<File> from;

  #pragma db not_null
  std::shared_ptr<File> to;
=======
  #pragma db on_delete(cascade)
  std::shared_ptr<CppNode> from;

  #pragma db not_null
  #pragma db on_delete(cascade)
  std::shared_ptr<CppNode> to;
>>>>>>> 603bcae4

  #pragma db not_null
  Type type;

  std::string toString() const;

  bool operator<(const CppEdge& other) const
  {
    return std::make_tuple(from->id, to->id, type)
         < std::make_tuple(other.from->id, other.to->id, other.type);
  }
};

typedef std::shared_ptr<CppEdge> CppEdgePtr;

inline std::string typeToString(CppEdge::Type type_)
{
  switch (type_)
  {
    case CppEdge::Type::PROVIDE: return "Provide";
    case CppEdge::Type::USE: return "Use";
  }

  return std::string();
}

inline std::string CppEdge::toString() const
{
  return std::string("CppEdge")
    .append("\nid = ").append(std::to_string(id))
    .append("\nfrom = ").append(std::to_string(from->id))
    .append("\nto = ").append(std::to_string(to->id))
    .append("\ntype = ").append(typeToString(type));
}

inline std::uint64_t createIdentifier(const CppEdge& edge_)
{
  return util::fnvHash(
    std::to_string(edge_.from->id) +
    std::to_string(edge_.to->id) +
    typeToString(edge_.type));
}

typedef std::uint64_t CppEdgeAttributeId;

#pragma db object
struct CppEdgeAttribute
{
  #pragma db id
  CppEdgeAttributeId id;

  #pragma db not_null
  #pragma db on_delete(cascade)
  std::shared_ptr<CppEdge> edge;

  #pragma db not_null
  std::string key;

  #pragma db null
  std::string value;

  std::string toString() const;
};

typedef std::shared_ptr<CppEdgeAttribute> CppEdgeAttributePtr;

inline std::string CppEdgeAttribute::toString() const
{
  return std::string("CppEdge")
    .append("\nid = ").append(std::to_string(id))
    .append("\nkey = ").append(key)
    .append("\nvalue = ").append(value);
}

inline std::uint64_t createIdentifier(const CppEdgeAttribute& attr_)
{
  return util::fnvHash(
    std::to_string(attr_.edge->id) + attr_.key + attr_.value);
}

} // model
} // cc

#endif // CC_MODEL_CPPEDGE_H<|MERGE_RESOLUTION|>--- conflicted
+++ resolved
@@ -5,9 +5,9 @@
 #include <string>
 #include <tuple>
 
+#include <model/file.h>
+
 #include <util/hash.h>
-
-#include "cppnode.h"
 
 namespace cc
 {
@@ -26,26 +26,21 @@
    */
   enum Type {
     PROVIDE,
-    USE
+    IMPLEMENT,
+    USE,
+    DEPEND
   };
 
   #pragma db id
   CppEdgeId id;
 
   #pragma db not_null
-<<<<<<< HEAD
+  #pragma db on_delete(cascade)
   std::shared_ptr<File> from;
 
   #pragma db not_null
+  #pragma db on_delete(cascade)
   std::shared_ptr<File> to;
-=======
-  #pragma db on_delete(cascade)
-  std::shared_ptr<CppNode> from;
-
-  #pragma db not_null
-  #pragma db on_delete(cascade)
-  std::shared_ptr<CppNode> to;
->>>>>>> 603bcae4
 
   #pragma db not_null
   Type type;
@@ -66,7 +61,9 @@
   switch (type_)
   {
     case CppEdge::Type::PROVIDE: return "Provide";
+    case CppEdge::Type::IMPLEMENT: return "Implement";
     case CppEdge::Type::USE: return "Use";
+    case CppEdge::Type::DEPEND: return "Depend";
   }
 
   return std::string();
