--- conflicted
+++ resolved
@@ -394,14 +394,13 @@
             // Query CppAstNode
             auto defCppAstNodes = _ctx.db->query<model::CppAstNode>(
               odb::query<model::CppAstNode>::location.file == delFile->id &&
-              odb::query<model::CppAstNode>::astType ==
-              model::CppAstNode::AstType::Definition);
-            for (const model::CppAstNode &astNode : defCppAstNodes)
+              odb::query<model::CppAstNode>::astType == model::CppAstNode::AstType::Definition);
+            for (const model::CppAstNode& astNode : defCppAstNodes)
             {
               // Delete CppEntity
               auto delCppEntities = _ctx.db->query<model::CppEntity>(
                 odb::query<model::CppEntity>::astNodeId == astNode.id);
-              for (const model::CppEntity &entity : delCppEntities)
+              for (const model::CppEntity& entity : delCppEntities)
               {
                 _ctx.db->erase<model::CppEntity>(entity.id);
               }
@@ -409,7 +408,7 @@
               // Delete CppInheritance
               auto delCppInheritance = _ctx.db->query<model::CppInheritance>(
                 odb::query<model::CppInheritance>::derived == astNode.mangledNameHash);
-              for (const model::CppInheritance &inheritance : delCppInheritance)
+              for (const model::CppInheritance& inheritance : delCppInheritance)
               {
                 _ctx.db->erase<model::CppInheritance>(inheritance.id);
               }
@@ -417,52 +416,26 @@
               // Delete CppFriendship
               auto delCppFriendship = _ctx.db->query<model::CppFriendship>(
                 odb::query<model::CppFriendship>::target == astNode.mangledNameHash);
-              for (const model::CppFriendship &friendship : delCppFriendship)
+              for (const model::CppFriendship& friendship : delCppFriendship)
               {
                 _ctx.db->erase<model::CppFriendship>(friendship.id);
               }
-<<<<<<< HEAD
-=======
-
-              // Delete CppNode (connected to CppAstNode) with all its connected CppNodes
-              auto delNodes = _ctx.db->query<model::CppNode>(
-                odb::query<model::CppNode>::domainId == std::to_string(astNode.id) &&
-                odb::query<model::CppNode>::domain == model::CppNode::CPPASTNODE);
-              for (model::CppNode &node : delNodes)
-              {
-                _ctx.db->erase<model::CppNode>(node.id);
-                // TODO: handle that RelationCollector will try to reinsert the other end of the relation
-                // Raises "[WARNING] object already persistent"
-              }
->>>>>>> a1a7b10e
             }
 
             // Delete BuildAction
             auto delSources = _ctx.db->query<model::BuildSource>(
               odb::query<model::BuildSource>::file == delFile->id);
-            for (const model::BuildSource &source : delSources)
+            for (const model::BuildSource& source : delSources)
             {
               _ctx.db->erase<model::BuildAction>(source.action->id);
             }
 
-<<<<<<< HEAD
             // Delete CppEdge (connected to File)
             auto delEdges = _ctx.db->query<model::CppEdge>(
               odb::query<model::CppEdge>::from == delFile->id);
             for (const model::CppEdge& edge : delEdges)
             {
               _ctx.db->erase<model::CppEdge>(edge.id);
-=======
-            // Delete CppNode (connected to File) with all its connected CppNodes
-            auto delNodes = _ctx.db->query<model::CppNode>(
-              odb::query<model::CppNode>::domainId == std::to_string(delFile->id) &&
-              odb::query<model::CppNode>::domain == model::CppNode::FILE);
-            for (model::CppNode &node : delNodes)
-            {
-              _ctx.db->erase<model::CppNode>(node.id);
-              // TODO: handle that RelationCollector will try to reinsert the other end of the relation
-              // Raises "[WARNING] object already persistent"
->>>>>>> a1a7b10e
             }
 
             break;
@@ -473,7 +446,7 @@
             break;
         }
       }
-    });
+    }); // end of transaction
   }
   catch (odb::database_exception&)
   {
